--- conflicted
+++ resolved
@@ -133,8 +133,6 @@
         data["sha"] = sha
     resp = requests.put(api_url, headers=headers, json=data)
     return resp.status_code in (200, 201)
-
-<<<<<<< HEAD
 # Helper to pull templates from GitHub when not present locally
 def load_templates_from_github():
     """Fetch template JSON files from GitHub and cache them locally."""
@@ -166,9 +164,6 @@
                     f.write(content)
     except Exception as e:
         app.logger.error(f"Error fetching templates from GitHub: {e}")
-
-=======
->>>>>>> 780ac14b
 # Load data on startup
 load_default_file()
 load_supply2_file()
@@ -223,10 +218,6 @@
         ]
         existing_columns = [c for c in desired_order if c in df_temp.columns]
         df_temp = df_temp[existing_columns]
-<<<<<<< HEAD
-
-=======
->>>>>>> 780ac14b
     table_html = df_temp.to_html(table_id="data-table", classes="table table-striped", index=False, escape=False)
     return render_template(
         "view_all.html",
@@ -536,10 +527,7 @@
     
     # For GET: load predetermined or saved templates
     list_option = request.args.get("list", "underground")
-<<<<<<< HEAD
     load_templates_from_github()
-=======
->>>>>>> 780ac14b
     templates_dir = os.path.join(config.UPLOAD_FOLDER, "templates")
     os.makedirs(templates_dir, exist_ok=True)
     custom_templates = {}
@@ -550,10 +538,6 @@
                     custom_templates[os.path.splitext(fname)[0]] = json.load(f)
             except Exception:
                 pass
-<<<<<<< HEAD
-
-=======
->>>>>>> 780ac14b
     list_option_lower = list_option.lower()
     if list_option in custom_templates:
         raw_list = custom_templates[list_option]
@@ -595,10 +579,6 @@
 
     supply1_products = du.df.to_dict("records") if du.df is not None else []
     supply2_products = du.df_supply2.to_dict("records") if du.df_supply2 is not None else []
-<<<<<<< HEAD
-
-=======
->>>>>>> 780ac14b
     return render_template("material_list.html",
                            product_list=product_list,
                            list_option=list_option,
