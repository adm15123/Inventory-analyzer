from flask import (
    Flask,
    render_template,
    request,
    redirect,
    url_for,
    flash,
    send_file,
    session,
    jsonify,
)
import io
import matplotlib.pyplot as plt
from datetime import datetime
import pandas as pd
import time
import json
import base64
import requests
from matplotlib.backends.backend_agg import FigureCanvasAgg as FigureCanvas
import os

# Additional imports for login functionality
from flask_mail import Mail, Message
from itsdangerous import URLSafeTimedSerializer
from functools import wraps

# -------------------------------
# Application Configuration
# -------------------------------

import config
import data_utils as du

app = Flask(__name__)
app.secret_key = config.SECRET_KEY

app.config["SESSION_PERMANENT"] = config.SESSION_PERMANENT
app.config["PERMANENT_SESSION_LIFETIME"] = config.PERMANENT_SESSION_LIFETIME
app.config["UPLOAD_FOLDER"] = config.UPLOAD_FOLDER
# -------------------------------
# Flask-Mail and Login Configuration
# -------------------------------

app.config["MAIL_SERVER"] = config.MAIL_SERVER
app.config["MAIL_PORT"] = config.MAIL_PORT
app.config["MAIL_USE_TLS"] = config.MAIL_USE_TLS
app.config["MAIL_USERNAME"] = config.MAIL_USERNAME
app.config["MAIL_PASSWORD"] = config.MAIL_PASSWORD
app.config["MAIL_DEFAULT_SENDER"] = config.MAIL_DEFAULT_SENDER

mail = Mail(app)
serializer = URLSafeTimedSerializer(app.secret_key)
ALLOWED_EMAILS = config.ALLOWED_EMAILS

# -------------------------------
# Global Before-Request Handler (Session Timeout)
# -------------------------------

@app.before_request
def check_session_timeout():
    # Skip timeout check for login, verification, and static assets.
    if request.endpoint in ('login', 'verify_login', 'static'):
        return

    if "email" in session:
        last_activity = session.get("last_activity", time.time())
        if time.time() - last_activity > 1800:  # 30 minutes inactivity
            session.pop("email", None)
            flash("Session expired due to inactivity. Please log in again.", "warning")
            return redirect(url_for("login"))
        session["last_activity"] = time.time()

# -------------------------------
# Login Helper Functions
# -------------------------------

def is_logged_in():
    if "email" in session:
        last_activity = session.get("last_activity", time.time())
        if time.time() - last_activity > 1800:
            session.pop("email", None)
            flash("Session expired due to inactivity. Please log in again.", "warning")
            return False
        session["last_activity"] = time.time()
        return True
    return False

def login_required(f):
    @wraps(f)
    def decorated_function(*args, **kwargs):
        if not is_logged_in():
            flash("Please log in to access this page.", "warning")
            return redirect(url_for("login"))
        return f(*args, **kwargs)
    return decorated_function

# -------------------------------
# Utility Functions (delegated to data_utils)
# -------------------------------

preprocess_text_for_search = du.preprocess_text_for_search
load_default_file = du.load_default_file
load_supply2_file = du.load_supply2_file
load_underground_list = du.load_underground_list
load_rough_list = du.load_rough_list
load_final_list = du.load_final_list
get_current_dataframe = du.get_current_dataframe
update_underground_prices = du.update_underground_prices
update_rough_prices = du.update_rough_prices
update_final_prices = du.update_final_prices

# GitHub template saving helper
def save_template_to_github(filename: str, content: str) -> bool:
    """Save the given content to a GitHub repository as filename."""
    token = config.GITHUB_TOKEN
    repo = config.GITHUB_REPO
    branch = config.GITHUB_BRANCH
    if not token or not repo:
        app.logger.error("GitHub credentials not configured")
        return False

    api_url = f"https://api.github.com/repos/{repo}/contents/{filename}"
    headers = {"Authorization": f"Bearer {token}"}
    get_resp = requests.get(api_url, headers=headers, params={"ref": branch})
    sha = get_resp.json().get("sha") if get_resp.status_code == 200 else None
    data = {
        "message": f"Add template {filename}",
        "content": base64.b64encode(content.encode()).decode(),
        "branch": branch,
    }
    if sha:
        data["sha"] = sha
    resp = requests.put(api_url, headers=headers, json=data)
    return resp.status_code in (200, 201)

# Load data on startup
load_default_file()
load_supply2_file()
load_underground_list()
load_rough_list()
load_final_list()


# -------------------------------
# Routes for Main Functionality (Protected by login_required)
# -------------------------------

# Main Menu – note: the file upload functionality has been removed.
@app.route("/")
@login_required
def index():
    return render_template("index.html")  # A simple main menu template

@app.route("/view_all", methods=["GET"])
@login_required
def view_all():
    """View all content from the selected supply's Excel file."""
    supply = request.args.get("supply", "supply1")

    current_df = get_current_dataframe(supply)
    if current_df is None:
        flash("⚠ Please ensure the Excel file for the selected supply is available.")
        return redirect(url_for("index"))

    df_temp = current_df.copy()
    if "Date" in df_temp.columns:
        df_temp["Date"] = df_temp["Date"].dt.strftime("%Y-%m-%d")
    if "Date" in df_temp.columns and "Description" in df_temp.columns:
        date_index = list(df_temp.columns).index("Date")
        df_temp.insert(
            date_index + 1,
            "Graph",
            df_temp["Description"].apply(
                lambda desc: f'<a class="btn btn-secondary" href="{url_for("product_detail", description=desc, supply=supply, ref="view_all")}">Graph</a>'
            )
        )
        # Ensure column order is consistent
        desired_order = [
            "Item Number",
            "Description",
            "Price per Unit",
            "Unit",
            "Invoice No.",
            "Date",
            "Graph",
        ]
        existing_columns = [c for c in desired_order if c in df_temp.columns]
        df_temp = df_temp[existing_columns]
<<<<<<< HEAD

=======
>>>>>>> bfc92c3f
    table_html = df_temp.to_html(table_id="data-table", classes="table table-striped", index=False, escape=False)
    return render_template(
        "view_all.html",
        table=table_html,
        supply=supply,
    )

@app.route("/search", methods=["GET", "POST"])
@login_required
def search():
    """
    Search the selected supply’s 'Description' column for a query.
    """
    supply = request.args.get("supply", "supply1")
    page = request.args.get("page", 1, type=int)
    per_page = None
    current_df = get_current_dataframe(supply)
    if current_df is None:
        flash("⚠ Please ensure the Excel file for the selected supply is available.")
        return redirect(url_for("index"))
    
    results = None
    query = request.form.get("query") if request.method == "POST" else request.args.get("query", "")
    if request.method == "POST" or query:
        if request.method == "POST":
            supply = request.form.get("supply", "supply1")
            current_df = get_current_dataframe(supply)
        if not query:
            flash("⚠ Please enter a search term.")
        else:
            preprocessed_query = preprocess_text_for_search(query)
            keywords = preprocessed_query.split()
            results = current_df[current_df["Description"].apply(
                lambda desc: all(keyword in preprocess_text_for_search(desc) for keyword in keywords)
            )]
            if results.empty:
                flash("⚠ No matching results found.")
    
    if results is not None and not results.empty:
        if "Date" in results.columns:
            results["Date"] = results["Date"].dt.strftime("%Y-%m-%d")
        if "Date" in results.columns and "Description" in results.columns:
            date_index = list(results.columns).index("Date")
            results.insert(
                date_index + 1,
                "Graph",
                results["Description"].apply(
                    lambda desc: f'<a class="btn btn-secondary" href="{url_for("product_detail", description=desc, supply=supply, ref="search", query=query)}">Graph</a>'
                ),
            )
            desired_order = [
                "Item Number",
                "Description",
                "Price per Unit",
                "Unit",
                "Invoice No.",
                "Date",
                "Graph",
            ]
            existing_cols = [c for c in desired_order if c in results.columns]
            results = results[existing_cols]
        if per_page:
            page_df = du.paginate_dataframe(results, page, per_page)
        else:
            page_df = results
        table_html = page_df.to_html(table_id="data-table", classes="table table-striped", index=False, escape=False)
        next_page = page + 1 if per_page and len(results) > page * per_page else None
        prev_page = page - 1 if per_page and page > 1 else None
    else:
        table_html = None
        next_page = prev_page = None
    return render_template(
        "search.html",
        table=table_html,
        query=query,
        supply=supply,
        next_page=next_page,
        prev_page=prev_page,
        page=page,
    )


@app.route("/api/search", methods=["GET"])
@login_required
def api_search():
    supply = request.args.get("supply", "supply1")
    query = request.args.get("query", "")
    page = request.args.get("page", 1, type=int)
    per_page = request.args.get("per_page", type=int)

    current_df = get_current_dataframe(supply)
    if current_df is None or not query:
        return jsonify({"data": [], "next_page": None, "prev_page": None})
    preprocessed_query = preprocess_text_for_search(query)
    keywords = preprocessed_query.split()
    results = current_df[current_df["Description"].apply(
        lambda desc: all(keyword in preprocess_text_for_search(desc) for keyword in keywords)
    )]

    if "Date" in results.columns and "Description" in results.columns:
        date_index = list(results.columns).index("Date")
        results = results.copy()
        results.insert(
            date_index + 1,
            "Graph",
            results["Description"].apply(
                lambda desc: f'<a class="btn btn-secondary" href="{url_for("product_detail", description=desc, supply=supply, ref="search", query=query)}">Graph</a>'
            ),
        )
        desired_order = [
            "Item Number",
            "Description",
            "Price per Unit",
            "Unit",
            "Invoice No.",
            "Date",
            "Graph",
        ]
        existing_cols = [c for c in desired_order if c in results.columns]
        results = results[existing_cols]
    if "Date" in results.columns:
        results["Date"] = results["Date"].dt.strftime("%Y-%m-%d")

    if per_page:
        page_df = du.paginate_dataframe(results, page, per_page)
    else:
        page_df = results

    json_data = json.loads(page_df.to_json(orient="records"))
    next_page = page + 1 if per_page and len(results) > page * per_page else None
    prev_page = page - 1 if per_page and page > 1 else None
    return jsonify({"data": json_data, "next_page": next_page, "prev_page": prev_page})

@app.route("/graph")
@login_required
def graph():
    """Generate a graph of Price per Unit over time for a given description from the selected supply."""
    supply = request.args.get("supply", "supply1")
    current_df = get_current_dataframe(supply)
    description = request.args.get("description")
    
    if current_df is None or not description:
        flash("⚠ Data or description not provided.")
        return redirect(url_for("index"))
    
    # Use a case-insensitive, trimmed partial match:
    filtered_data = current_df[current_df["Description"].str.lower().str.strip().str.contains(description.lower().strip(), na=False)]
    if filtered_data.empty:
        flash("⚠ No data available for the selected description.")
        return redirect(url_for("view_all", supply=supply))
    
    filtered_data = filtered_data.dropna(subset=["Date"]).sort_values(by="Date")
    fig, ax = plt.subplots(figsize=(8, 6))
    ax.plot(filtered_data["Date"], filtered_data["Price per Unit"], marker="o")
    ax.set_title(f"Prices Over Time for '{description}'")
    ax.set_xlabel("Date")
    ax.set_ylabel("Price per Unit")
    ax.grid(True)
    
    output = io.BytesIO()
    FigureCanvas(fig).print_png(output)
    plt.close(fig)
    output.seek(0)
    return send_file(output, mimetype="image/png")

@app.route("/graph_data")
@login_required
def graph_data():
    supply = request.args.get("supply", "supply1")
    current_df = get_current_dataframe(supply)
    description = request.args.get("description")
    if current_df is None or not description:
        return jsonify({"dates": [], "prices": []})
    filtered_data = current_df[current_df["Description"].str.lower().str.strip().str.contains(description.lower().strip(), na=False)]
    filtered_data = filtered_data.dropna(subset=["Date"]).sort_values(by="Date")
    dates = filtered_data["Date"].dt.strftime("%Y-%m-%d").tolist()
    prices = filtered_data["Price per Unit"].tolist()
    return jsonify({"dates": dates, "prices": prices})

@app.route("/analyze", methods=["GET", "POST"])
@login_required
def analyze():
    """
    Analyze price changes for items across a custom date range from the selected supply.
    """
    supply = request.args.get("supply", "supply1")
    current_df = get_current_dataframe(supply)
    if current_df is None:
        flash("⚠ Please ensure the Excel file for the selected supply is available.")
        return redirect(url_for("index"))
    
    results = None
    if request.method == "POST":
        try:
            start_date = pd.to_datetime(request.form.get("start_date"))
            end_date = pd.to_datetime(request.form.get("end_date"))
            supply = request.form.get("supply", "supply1")
            current_df = get_current_dataframe(supply)
            filtered_data = current_df[(current_df["Date"] >= start_date) & (current_df["Date"] <= end_date)]
            
            if filtered_data.empty:
                flash("⚠ No items found within the selected date range.")
            else:
                grouped = filtered_data.groupby(["Description", filtered_data["Date"].dt.to_period("M")])
                result_records = []
                groups_keys = list(grouped.groups.keys())
                
                for (desc, month) in groups_keys:
                    group = grouped.get_group((desc, month))
                    avg_price = group["Price per Unit"].mean()
                    next_month = month + 1
                    if (desc, next_month) in grouped.groups:
                        next_group = grouped.get_group((desc, next_month))
                        next_avg_price = next_group["Price per Unit"].mean()
                        if avg_price != next_avg_price:
                            result_records.extend(group.to_dict("records"))
                            result_records.extend(next_group.to_dict("records"))
                
                if not result_records:
                    flash("⚠ No price changes found in the selected range.")
                else:
                    results = pd.DataFrame(result_records)
        except Exception as e:
            flash(f"❌ Error analyzing price changes: {e}")
    
    table_html = results.to_html(table_id="data-table", classes="table table-striped", index=False) if results is not None else None
    return render_template("analyze.html", table=table_html, supply=supply)

@app.route("/product_detail", methods=["GET"])
@login_required
def product_detail():
    """
    Display a page for a specific product (from the selected supply) with:
      - A graph (rendered by the /graph endpoint)
      - A table with Date and Price per Unit for that product (sorted by Date).
    """
    supply = request.args.get("supply", "supply1")
    current_df = get_current_dataframe(supply)
    description = request.args.get("description")
    if current_df is None or not description:
        flash("⚠ Please provide a product description.")
        return redirect(url_for("index"))
    
    # Use case-insensitive, trimmed comparison for matching.
    filtered_data = current_df[current_df["Description"].str.lower().str.strip() == description.lower().strip()]
    if filtered_data.empty:
        flash("⚠ No data available for the selected product.")
        return redirect(url_for("view_all", supply=supply))
    
    filtered_data = filtered_data.dropna(subset=["Date"]).sort_values(by="Date")
    if "Date" in filtered_data.columns:
        filtered_data["Date"] = filtered_data["Date"].dt.strftime("%Y-%m-%d")
    table_html = filtered_data[['Date', 'Price per Unit']].to_html(table_id="data-table", classes="table table-striped", index=False)
    ref = request.args.get("ref", "view_all")  # defaults to view_all if not provided
    query = request.args.get("query", "")       # Get the search query if available
    return render_template("product_detail.html", description=description, table=table_html, supply=supply, ref=ref, query=query)

@app.route("/material_list", methods=["GET", "POST"])
@login_required
def material_list():
    if request.method == "POST":
        contractor = request.form.get("contractor")
        address = request.form.get("address")
        order_date = request.form.get("date")
        product_data_json = request.form.get("product_data")
        try:
            product_data = json.loads(product_data_json) if product_data_json else []
        except Exception as e:
            flash("Error processing product data.", "danger")
            return redirect(url_for("material_list"))
        
        # Retrieve include_price choice from the form:
        include_price = request.form.get("include_price", "yes")
        
        subtotal = sum(float(item.get("total", 0)) for item in product_data)
        tax = subtotal * 0.07
        total_cost = subtotal + tax

        rendered = render_template(
            "order_summary.html",
            contractor=contractor,
            address=address,
            order_date=order_date,
            products=product_data,
            subtotal=subtotal,
            tax=tax,
            total_cost=total_cost,
            include_price=include_price,
        )
        import pdfkit
        try:
            pdf = pdfkit.from_string(rendered, False)
        except Exception as e:
            flash(f"PDF generation failed: {e}", "danger")
            return redirect(url_for("material_list"))
        
        recipient = session.get("email")
        msg = Message("Your Order Summary", recipients=[recipient])
        msg.body = "Please find attached your order summary PDF."
        msg.attach("order_summary.pdf", "application/pdf", pdf)
        try:
            mail.send(msg)
            flash("Order summary PDF sent to your email.", "success")
        except Exception as e:
            flash(f"Error sending email: {e}", "danger")
        return redirect(url_for("material_list"))
    
    # For GET: load predetermined or saved templates
    list_option = request.args.get("list", "underground")
    templates_dir = os.path.join(config.UPLOAD_FOLDER, "templates")
    os.makedirs(templates_dir, exist_ok=True)
    custom_templates = {}
    for fname in os.listdir(templates_dir):
        if fname.endswith(".json"):
            try:
                with open(os.path.join(templates_dir, fname)) as f:
                    custom_templates[os.path.splitext(fname)[0]] = json.load(f)
            except Exception:
                pass
<<<<<<< HEAD

    list_option_lower = list_option.lower()
    if list_option in custom_templates:
        raw_list = custom_templates[list_option]
        product_list = []
        for item in raw_list:
            desc = (
                item.get("Product Description")
                or item.get("description")
                or item.get("Description")
                or ""
            )
            price = (
                item.get("Last Price")
                or item.get("last_price")
                or item.get("Price per Unit")
                or 0
            )
            qty = item.get("quantity", 0)
            product_list.append(
                {
                    "Product Description": desc,
                    "Last Price": price,
                    "quantity": qty,
                }
            )
=======
    list_option_lower = list_option.lower()
    if list_option in custom_templates:
        product_list = custom_templates[list_option]
>>>>>>> bfc92c3f
    elif list_option_lower == "underground":
        update_underground_prices()
        product_list = du.df_underground.to_dict("records") if du.df_underground is not None else []
    elif list_option_lower == "rough":
        update_rough_prices()
        product_list = du.df_rough.to_dict("records") if du.df_rough is not None else []
    elif list_option_lower == "final":
        update_final_prices()
        product_list = du.df_final.to_dict("records") if du.df_final is not None else []
    elif list_option_lower == "new":
        product_list = []
    else:
        product_list = []

    supply1_products = du.df.to_dict("records") if du.df is not None else []
    supply2_products = du.df_supply2.to_dict("records") if du.df_supply2 is not None else []
<<<<<<< HEAD

=======
>>>>>>> bfc92c3f
    return render_template("material_list.html",
                           product_list=product_list,
                           list_option=list_option,
                           custom_templates=list(custom_templates.keys()),
                           supply1_products=supply1_products,
                           supply2_products=supply2_products)

@app.route("/save_template", methods=["POST"])
@login_required
def save_template():
    template_name = request.form.get("template_name")
    product_data = request.form.get("product_data")
    if not template_name or not product_data:
        flash("Template name and data are required.", "danger")
        return redirect(url_for("material_list"))
    filename = f"templates/{template_name}.json"
    # Save locally
    templates_dir = os.path.join(config.UPLOAD_FOLDER, "templates")
    os.makedirs(templates_dir, exist_ok=True)
    try:
        with open(os.path.join(templates_dir, f"{template_name}.json"), "w") as f:
            f.write(product_data)
    except Exception as e:
        app.logger.error(f"Local template save failed: {e}")

    success = save_template_to_github(filename, product_data)
    if success:
        flash("Template saved to GitHub.", "success")
    else:
        flash("Failed to save template to GitHub.", "danger")
    return redirect(url_for("material_list"))
# -------------------------------
# Login and Logout Routes
# -------------------------------

@app.route("/login", methods=["GET", "POST"])
def login():
    if request.method == "POST":
        email = request.form.get("email")
        if email in ALLOWED_EMAILS:
            token = serializer.dumps(email, salt="email-confirmation")
            login_url = url_for("verify_login", token=token, _external=True)
            msg = Message("Your Login Link", recipients=[email])
            msg.body = f"Click the link to log in: {login_url}"
            try:
                mail.send(msg)
            except Exception as e:
                app.logger.error(f"Error sending email: {e}")
                flash("Error sending email. Please try again later.", "danger")
                return redirect(url_for("login"))
            flash("A login link has been sent to your email.", "info")
            return redirect(url_for("index"))
        else:
            flash("Unauthorized email.", "danger")
    return render_template("login.html")

@app.route("/verify_login/<token>")
def verify_login(token):
    try:
        email = serializer.loads(token, salt="email-confirmation", max_age=600)
        session["email"] = email
        session["last_activity"] = time.time()
        flash("Login successful!", "success")
        return redirect(url_for("index"))
    except Exception as e:
        flash("Invalid or expired login link.", "danger")
        return redirect(url_for("login"))

@app.route("/logout")
def logout():
    session.pop("email", None)
    flash("Logged out successfully.", "info")
    return redirect(url_for("login"))

# -------------------------------
# Run the Application
# -------------------------------

if __name__ == "__main__":
    app.run(host="0.0.0.0", port=10000, debug=True)<|MERGE_RESOLUTION|>--- conflicted
+++ resolved
@@ -187,10 +187,6 @@
         ]
         existing_columns = [c for c in desired_order if c in df_temp.columns]
         df_temp = df_temp[existing_columns]
-<<<<<<< HEAD
-
-=======
->>>>>>> bfc92c3f
     table_html = df_temp.to_html(table_id="data-table", classes="table table-striped", index=False, escape=False)
     return render_template(
         "view_all.html",
@@ -510,8 +506,6 @@
                     custom_templates[os.path.splitext(fname)[0]] = json.load(f)
             except Exception:
                 pass
-<<<<<<< HEAD
-
     list_option_lower = list_option.lower()
     if list_option in custom_templates:
         raw_list = custom_templates[list_option]
@@ -537,11 +531,6 @@
                     "quantity": qty,
                 }
             )
-=======
-    list_option_lower = list_option.lower()
-    if list_option in custom_templates:
-        product_list = custom_templates[list_option]
->>>>>>> bfc92c3f
     elif list_option_lower == "underground":
         update_underground_prices()
         product_list = du.df_underground.to_dict("records") if du.df_underground is not None else []
@@ -558,10 +547,6 @@
 
     supply1_products = du.df.to_dict("records") if du.df is not None else []
     supply2_products = du.df_supply2.to_dict("records") if du.df_supply2 is not None else []
-<<<<<<< HEAD
-
-=======
->>>>>>> bfc92c3f
     return render_template("material_list.html",
                            product_list=product_list,
                            list_option=list_option,
