from flask import (
    Flask,
    render_template,
    request,
    redirect,
    url_for,
    flash,
    send_file,
    session,
    jsonify,
)
import io
import matplotlib.pyplot as plt
from datetime import datetime
import pandas as pd
import time
import json
import base64
import requests
from matplotlib.backends.backend_agg import FigureCanvasAgg as FigureCanvas
import os

# Additional imports for login functionality
from flask_mail import Mail, Message
from itsdangerous import URLSafeTimedSerializer
from functools import wraps

# -------------------------------
# Application Configuration
# -------------------------------

import config
import data_utils as du

app = Flask(__name__)
app.secret_key = config.SECRET_KEY

app.config["SESSION_PERMANENT"] = config.SESSION_PERMANENT
app.config["PERMANENT_SESSION_LIFETIME"] = config.PERMANENT_SESSION_LIFETIME
app.config["UPLOAD_FOLDER"] = config.UPLOAD_FOLDER
# -------------------------------
# Flask-Mail and Login Configuration
# -------------------------------

app.config["MAIL_SERVER"] = config.MAIL_SERVER
app.config["MAIL_PORT"] = config.MAIL_PORT
app.config["MAIL_USE_TLS"] = config.MAIL_USE_TLS
app.config["MAIL_USERNAME"] = config.MAIL_USERNAME
app.config["MAIL_PASSWORD"] = config.MAIL_PASSWORD
app.config["MAIL_DEFAULT_SENDER"] = config.MAIL_DEFAULT_SENDER

mail = Mail(app)
serializer = URLSafeTimedSerializer(app.secret_key)
ALLOWED_EMAILS = config.ALLOWED_EMAILS

# -------------------------------
# Global Before-Request Handler (Session Timeout)
# -------------------------------

@app.before_request
def check_session_timeout():
    # Skip timeout check for login, verification, and static assets.
    if request.endpoint in ('login', 'verify_login', 'static'):
        return

    if "email" in session:
        last_activity = session.get("last_activity", time.time())
        if time.time() - last_activity > 1800:  # 30 minutes inactivity
            session.pop("email", None)
            flash("Session expired due to inactivity. Please log in again.", "warning")
            return redirect(url_for("login"))
        session["last_activity"] = time.time()

# -------------------------------
# Login Helper Functions
# -------------------------------

def is_logged_in():
    if "email" in session:
        last_activity = session.get("last_activity", time.time())
        if time.time() - last_activity > 1800:
            session.pop("email", None)
            flash("Session expired due to inactivity. Please log in again.", "warning")
            return False
        session["last_activity"] = time.time()
        return True
    return False

def login_required(f):
    @wraps(f)
    def decorated_function(*args, **kwargs):
        if not is_logged_in():
            flash("Please log in to access this page.", "warning")
            return redirect(url_for("login"))
        return f(*args, **kwargs)
    return decorated_function

# -------------------------------
# Utility Functions (delegated to data_utils)
# -------------------------------

preprocess_text_for_search = du.preprocess_text_for_search
load_default_file = du.load_default_file
load_supply2_file = du.load_supply2_file
load_underground_list = du.load_underground_list
load_rough_list = du.load_rough_list
load_final_list = du.load_final_list
get_current_dataframe = du.get_current_dataframe
update_underground_prices = du.update_underground_prices
update_rough_prices = du.update_rough_prices
update_final_prices = du.update_final_prices

# GitHub template saving helper
def save_template_to_github(filename: str, content: str) -> bool:
    """Save the given content to a GitHub repository as filename."""
    token = config.GITHUB_TOKEN
    repo = config.GITHUB_REPO
    branch = config.GITHUB_BRANCH
    if not token or not repo:
        app.logger.error("GitHub credentials not configured")
        return False

    api_url = f"https://api.github.com/repos/{repo}/contents/{filename}"
    headers = {"Authorization": f"Bearer {token}"}
    get_resp = requests.get(api_url, headers=headers, params={"ref": branch})
    sha = get_resp.json().get("sha") if get_resp.status_code == 200 else None
    data = {
        "message": f"Add template {filename}",
        "content": base64.b64encode(content.encode()).decode(),
        "branch": branch,
    }
    if sha:
        data["sha"] = sha
    resp = requests.put(api_url, headers=headers, json=data)
    return resp.status_code in (200, 201)

# Load data on startup
load_default_file()
load_supply2_file()
load_underground_list()
load_rough_list()
load_final_list()


# -------------------------------
# Routes for Main Functionality (Protected by login_required)
# -------------------------------

# Main Menu – note: the file upload functionality has been removed.
@app.route("/")
@login_required
def index():
    return render_template("index.html")  # A simple main menu template

@app.route("/view_all", methods=["GET"])
@login_required
def view_all():
    """View all content from the selected supply's Excel file."""
    supply = request.args.get("supply", "supply1")

    current_df = get_current_dataframe(supply)
    if current_df is None:
        flash("⚠ Please ensure the Excel file for the selected supply is available.")
        return redirect(url_for("index"))

    df_temp = current_df.copy()
    if "Date" in df_temp.columns:
        df_temp["Date"] = df_temp["Date"].dt.strftime("%Y-%m-%d")
    if "Date" in df_temp.columns and "Description" in df_temp.columns:
        date_index = list(df_temp.columns).index("Date")
        df_temp.insert(
            date_index + 1,
            "Graph",
            df_temp["Description"].apply(
                lambda desc: f'<a class="btn btn-secondary" href="{url_for("product_detail", description=desc, supply=supply, ref="view_all")}">Graph</a>'
            )
        )
        # Ensure column order is consistent
        desired_order = [
            "Item Number",
            "Description",
            "Price per Unit",
            "Unit",
            "Invoice No.",
            "Date",
            "Graph",
        ]
        existing_columns = [c for c in desired_order if c in df_temp.columns]
        df_temp = df_temp[existing_columns]
<<<<<<< HEAD

=======
>>>>>>> 5d4aac7b
    table_html = df_temp.to_html(table_id="data-table", classes="table table-striped", index=False, escape=False)
    return render_template(
        "view_all.html",
        table=table_html,
        supply=supply,
    )

@app.route("/search", methods=["GET", "POST"])
@login_required
def search():
    """
    Search the selected supply’s 'Description' column for a query.
    """
    supply = request.args.get("supply", "supply1")
    page = request.args.get("page", 1, type=int)
    per_page = None
    current_df = get_current_dataframe(supply)
    if current_df is None:
        flash("⚠ Please ensure the Excel file for the selected supply is available.")
        return redirect(url_for("index"))
    
    results = None
    query = request.form.get("query") if request.method == "POST" else request.args.get("query", "")
    if request.method == "POST" or query:
        if request.method == "POST":
            supply = request.form.get("supply", "supply1")
            current_df = get_current_dataframe(supply)
        if not query:
            flash("⚠ Please enter a search term.")
        else:
            preprocessed_query = preprocess_text_for_search(query)
            keywords = preprocessed_query.split()
            results = current_df[current_df["Description"].apply(
                lambda desc: all(keyword in preprocess_text_for_search(desc) for keyword in keywords)
            )]
            if results.empty:
                flash("⚠ No matching results found.")
    
    if results is not None and not results.empty:
        if "Date" in results.columns:
            results["Date"] = results["Date"].dt.strftime("%Y-%m-%d")
        if "Date" in results.columns and "Description" in results.columns:
            date_index = list(results.columns).index("Date")
            results.insert(
                date_index + 1,
                "Graph",
                results["Description"].apply(
                    lambda desc: f'<a class="btn btn-secondary" href="{url_for("product_detail", description=desc, supply=supply, ref="search", query=query)}">Graph</a>'
                ),
            )
            desired_order = [
                "Item Number",
                "Description",
                "Price per Unit",
                "Unit",
                "Invoice No.",
                "Date",
                "Graph",
            ]
            existing_cols = [c for c in desired_order if c in results.columns]
            results = results[existing_cols]
        if per_page:
            page_df = du.paginate_dataframe(results, page, per_page)
        else:
            page_df = results
        table_html = page_df.to_html(table_id="data-table", classes="table table-striped", index=False, escape=False)
        next_page = page + 1 if per_page and len(results) > page * per_page else None
        prev_page = page - 1 if per_page and page > 1 else None
    else:
        table_html = None
        next_page = prev_page = None
    return render_template(
        "search.html",
        table=table_html,
        query=query,
        supply=supply,
        next_page=next_page,
        prev_page=prev_page,
        page=page,
    )


@app.route("/api/search", methods=["GET"])
@login_required
def api_search():
    supply = request.args.get("supply", "supply1")
    query = request.args.get("query", "")
    page = request.args.get("page", 1, type=int)
    per_page = request.args.get("per_page", type=int)

    current_df = get_current_dataframe(supply)
    if current_df is None or not query:
        return jsonify({"data": [], "next_page": None, "prev_page": None})
    preprocessed_query = preprocess_text_for_search(query)
    keywords = preprocessed_query.split()
    results = current_df[current_df["Description"].apply(
        lambda desc: all(keyword in preprocess_text_for_search(desc) for keyword in keywords)
    )]

    if "Date" in results.columns and "Description" in results.columns:
        date_index = list(results.columns).index("Date")
        results = results.copy()
        results.insert(
            date_index + 1,
            "Graph",
            results["Description"].apply(
                lambda desc: f'<a class="btn btn-secondary" href="{url_for("product_detail", description=desc, supply=supply, ref="search", query=query)}">Graph</a>'
            ),
        )
        desired_order = [
            "Item Number",
            "Description",
            "Price per Unit",
            "Unit",
            "Invoice No.",
            "Date",
            "Graph",
        ]
        existing_cols = [c for c in desired_order if c in results.columns]
        results = results[existing_cols]
    if "Date" in results.columns:
        results["Date"] = results["Date"].dt.strftime("%Y-%m-%d")

    if per_page:
        page_df = du.paginate_dataframe(results, page, per_page)
    else:
        page_df = results

    json_data = json.loads(page_df.to_json(orient="records"))
    next_page = page + 1 if per_page and len(results) > page * per_page else None
    prev_page = page - 1 if per_page and page > 1 else None
    return jsonify({"data": json_data, "next_page": next_page, "prev_page": prev_page})

@app.route("/graph")
@login_required
def graph():
    """Generate a graph of Price per Unit over time for a given description from the selected supply."""
    supply = request.args.get("supply", "supply1")
    current_df = get_current_dataframe(supply)
    description = request.args.get("description")
    
    if current_df is None or not description:
        flash("⚠ Data or description not provided.")
        return redirect(url_for("index"))
    
    # Use a case-insensitive, trimmed partial match:
    filtered_data = current_df[current_df["Description"].str.lower().str.strip().str.contains(description.lower().strip(), na=False)]
    if filtered_data.empty:
        flash("⚠ No data available for the selected description.")
        return redirect(url_for("view_all", supply=supply))
    
    filtered_data = filtered_data.dropna(subset=["Date"]).sort_values(by="Date")
    fig, ax = plt.subplots(figsize=(8, 6))
    ax.plot(filtered_data["Date"], filtered_data["Price per Unit"], marker="o")
    ax.set_title(f"Prices Over Time for '{description}'")
    ax.set_xlabel("Date")
    ax.set_ylabel("Price per Unit")
    ax.grid(True)
    
    output = io.BytesIO()
    FigureCanvas(fig).print_png(output)
    plt.close(fig)
    output.seek(0)
    return send_file(output, mimetype="image/png")

@app.route("/graph_data")
@login_required
def graph_data():
    supply = request.args.get("supply", "supply1")
    current_df = get_current_dataframe(supply)
    description = request.args.get("description")
    if current_df is None or not description:
        return jsonify({"dates": [], "prices": []})
    filtered_data = current_df[current_df["Description"].str.lower().str.strip().str.contains(description.lower().strip(), na=False)]
    filtered_data = filtered_data.dropna(subset=["Date"]).sort_values(by="Date")
    dates = filtered_data["Date"].dt.strftime("%Y-%m-%d").tolist()
    prices = filtered_data["Price per Unit"].tolist()
    return jsonify({"dates": dates, "prices": prices})

@app.route("/analyze", methods=["GET", "POST"])
@login_required
def analyze():
    """
    Analyze price changes for items across a custom date range from the selected supply.
    """
    supply = request.args.get("supply", "supply1")
    current_df = get_current_dataframe(supply)
    if current_df is None:
        flash("⚠ Please ensure the Excel file for the selected supply is available.")
        return redirect(url_for("index"))
    
    results = None
    if request.method == "POST":
        try:
            start_date = pd.to_datetime(request.form.get("start_date"))
            end_date = pd.to_datetime(request.form.get("end_date"))
            supply = request.form.get("supply", "supply1")
            current_df = get_current_dataframe(supply)
            filtered_data = current_df[(current_df["Date"] >= start_date) & (current_df["Date"] <= end_date)]
            
            if filtered_data.empty:
                flash("⚠ No items found within the selected date range.")
            else:
                grouped = filtered_data.groupby(["Description", filtered_data["Date"].dt.to_period("M")])
                result_records = []
                groups_keys = list(grouped.groups.keys())
                
                for (desc, month) in groups_keys:
                    group = grouped.get_group((desc, month))
                    avg_price = group["Price per Unit"].mean()
                    next_month = month + 1
                    if (desc, next_month) in grouped.groups:
                        next_group = grouped.get_group((desc, next_month))
                        next_avg_price = next_group["Price per Unit"].mean()
                        if avg_price != next_avg_price:
                            result_records.extend(group.to_dict("records"))
                            result_records.extend(next_group.to_dict("records"))
                
                if not result_records:
                    flash("⚠ No price changes found in the selected range.")
                else:
                    results = pd.DataFrame(result_records)
        except Exception as e:
            flash(f"❌ Error analyzing price changes: {e}")
    
    table_html = results.to_html(table_id="data-table", classes="table table-striped", index=False) if results is not None else None
    return render_template("analyze.html", table=table_html, supply=supply)

@app.route("/product_detail", methods=["GET"])
@login_required
def product_detail():
    """
    Display a page for a specific product (from the selected supply) with:
      - A graph (rendered by the /graph endpoint)
      - A table with Date and Price per Unit for that product (sorted by Date).
    """
    supply = request.args.get("supply", "supply1")
    current_df = get_current_dataframe(supply)
    description = request.args.get("description")
    if current_df is None or not description:
        flash("⚠ Please provide a product description.")
        return redirect(url_for("index"))
    
    # Use case-insensitive, trimmed comparison for matching.
    filtered_data = current_df[current_df["Description"].str.lower().str.strip() == description.lower().strip()]
    if filtered_data.empty:
        flash("⚠ No data available for the selected product.")
        return redirect(url_for("view_all", supply=supply))
    
    filtered_data = filtered_data.dropna(subset=["Date"]).sort_values(by="Date")
    if "Date" in filtered_data.columns:
        filtered_data["Date"] = filtered_data["Date"].dt.strftime("%Y-%m-%d")
    table_html = filtered_data[['Date', 'Price per Unit']].to_html(table_id="data-table", classes="table table-striped", index=False)
    ref = request.args.get("ref", "view_all")  # defaults to view_all if not provided
    query = request.args.get("query", "")       # Get the search query if available
    return render_template("product_detail.html", description=description, table=table_html, supply=supply, ref=ref, query=query)

@app.route("/material_list", methods=["GET", "POST"])
@login_required
def material_list():
    global df_underground, df_rough, df_final, df
    if request.method == "POST":
        contractor = request.form.get("contractor")
        address = request.form.get("address")
        order_date = request.form.get("date")
        product_data_json = request.form.get("product_data")
        try:
            product_data = json.loads(product_data_json) if product_data_json else []
        except Exception as e:
            flash("Error processing product data.", "danger")
            return redirect(url_for("material_list"))
        
        # Retrieve include_price choice from the form:
        include_price = request.form.get("include_price", "yes")
        
        subtotal = sum(float(item.get("total", 0)) for item in product_data)
        tax = subtotal * 0.07
        total_cost = subtotal + tax

        rendered = render_template(
            "order_summary.html",
            contractor=contractor,
            address=address,
            order_date=order_date,
            products=product_data,
            subtotal=subtotal,
            tax=tax,
            total_cost=total_cost,
            include_price=include_price,
        )
        import pdfkit
        try:
            pdf = pdfkit.from_string(rendered, False)
        except Exception as e:
            flash(f"PDF generation failed: {e}", "danger")
            return redirect(url_for("material_list"))
        
        recipient = session.get("email")
        msg = Message("Your Order Summary", recipients=[recipient])
        msg.body = "Please find attached your order summary PDF."
        msg.attach("order_summary.pdf", "application/pdf", pdf)
        try:
            mail.send(msg)
            flash("Order summary PDF sent to your email.", "success")
        except Exception as e:
            flash(f"Error sending email: {e}", "danger")
        return redirect(url_for("material_list"))
    
    # For GET: load predetermined or saved templates
    list_option = request.args.get("list", "underground").lower()
    templates_dir = os.path.join(config.UPLOAD_FOLDER, "templates")
    os.makedirs(templates_dir, exist_ok=True)
    custom_templates = {}
    for fname in os.listdir(templates_dir):
        if fname.endswith(".json"):
            try:
                with open(os.path.join(templates_dir, fname)) as f:
                    custom_templates[os.path.splitext(fname)[0]] = json.load(f)
            except Exception:
                pass

    if list_option in custom_templates:
        product_list = custom_templates[list_option]
    elif list_option == "underground":
        update_underground_prices()
        product_list = df_underground.to_dict('records') if df_underground is not None else []
    elif list_option == "rough":
        update_rough_prices()
        product_list = df_rough.to_dict('records') if df_rough is not None else []
    elif list_option == "final":
        update_final_prices()
        product_list = df_final.to_dict('records') if df_final is not None else []
    elif list_option == "new":
        product_list = []
    else:
        product_list = []
    
    supply1_products = df.to_dict('records') if df is not None else []
    supply2_products = df_supply2.to_dict('records') if df_supply2 is not None else []

    return render_template("material_list.html",
                           product_list=product_list,
                           list_option=list_option,
                           custom_templates=list(custom_templates.keys()),
                           supply1_products=supply1_products,
                           supply2_products=supply2_products)

@app.route("/save_template", methods=["POST"])
@login_required
def save_template():
    template_name = request.form.get("template_name")
    product_data = request.form.get("product_data")
    if not template_name or not product_data:
        flash("Template name and data are required.", "danger")
        return redirect(url_for("material_list"))
    filename = f"templates/{template_name}.json"
    # Save locally
    templates_dir = os.path.join(config.UPLOAD_FOLDER, "templates")
    os.makedirs(templates_dir, exist_ok=True)
    try:
        with open(os.path.join(templates_dir, f"{template_name}.json"), "w") as f:
            f.write(product_data)
    except Exception as e:
        app.logger.error(f"Local template save failed: {e}")

    success = save_template_to_github(filename, product_data)
    if success:
        flash("Template saved to GitHub.", "success")
    else:
        flash("Failed to save template to GitHub.", "danger")
    return redirect(url_for("material_list"))
# -------------------------------
# Login and Logout Routes
# -------------------------------

@app.route("/login", methods=["GET", "POST"])
def login():
    if request.method == "POST":
        email = request.form.get("email")
        if email in ALLOWED_EMAILS:
            token = serializer.dumps(email, salt="email-confirmation")
            login_url = url_for("verify_login", token=token, _external=True)
            msg = Message("Your Login Link", recipients=[email])
            msg.body = f"Click the link to log in: {login_url}"
            try:
                mail.send(msg)
            except Exception as e:
                app.logger.error(f"Error sending email: {e}")
                flash("Error sending email. Please try again later.", "danger")
                return redirect(url_for("login"))
            flash("A login link has been sent to your email.", "info")
            return redirect(url_for("index"))
        else:
            flash("Unauthorized email.", "danger")
    return render_template("login.html")

@app.route("/verify_login/<token>")
def verify_login(token):
    try:
        email = serializer.loads(token, salt="email-confirmation", max_age=600)
        session["email"] = email
        session["last_activity"] = time.time()
        flash("Login successful!", "success")
        return redirect(url_for("index"))
    except Exception as e:
        flash("Invalid or expired login link.", "danger")
        return redirect(url_for("login"))

@app.route("/logout")
def logout():
    session.pop("email", None)
    flash("Logged out successfully.", "info")
    return redirect(url_for("login"))

# -------------------------------
# Run the Application
# -------------------------------

if __name__ == "__main__":
    app.run(host="0.0.0.0", port=10000, debug=True)<|MERGE_RESOLUTION|>--- conflicted
+++ resolved
@@ -187,10 +187,6 @@
         ]
         existing_columns = [c for c in desired_order if c in df_temp.columns]
         df_temp = df_temp[existing_columns]
-<<<<<<< HEAD
-
-=======
->>>>>>> 5d4aac7b
     table_html = df_temp.to_html(table_id="data-table", classes="table table-striped", index=False, escape=False)
     return render_template(
         "view_all.html",
