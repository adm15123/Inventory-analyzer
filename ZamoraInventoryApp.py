--- conflicted
+++ resolved
@@ -56,12 +56,6 @@
 
 # Buffer to temporarily store generated order summary PDFs
 pdf_buffer: io.BytesIO | None = None
-<<<<<<< HEAD
-
-=======
-# In-memory store for PDFs keyed by session token
-pdf_store: dict[str, bytes] = {}
->>>>>>> e18047d4
 # -------------------------------
 # Global Before-Request Handler (Session Timeout)
 # -------------------------------
@@ -543,17 +537,6 @@
             global pdf_buffer
             pdf_buffer = io.BytesIO(pdf)
             pdf_buffer.seek(0)
-<<<<<<< HEAD
-=======
-            # Store in-memory using a token in the session
-            old_token = session.pop("pdf_token", None)
-            if old_token:
-                pdf_store.pop(old_token, None)
-            import uuid
-            token = uuid.uuid4().hex
-            pdf_store[token] = pdf
-            session["pdf_token"] = token
->>>>>>> e18047d4
             # Persist PDF to a temporary file for reliability across workers
             old_path = session.pop("pdf_path", None)
             if old_path and os.path.exists(old_path):
@@ -751,21 +734,6 @@
             as_attachment=True,
             download_name="order_summary.pdf",
         )
-<<<<<<< HEAD
-
-
-=======
-    token = session.get("pdf_token")
-    if token:
-        data = pdf_store.get(token)
-        if data is not None:
-            return send_file(
-                io.BytesIO(data),
-                mimetype="application/pdf",
-                as_attachment=True,
-                download_name="order_summary.pdf",
-            )
->>>>>>> e18047d4
     pdf_path = session.get("pdf_path")
     if pdf_path and os.path.exists(pdf_path):
         return send_file(
