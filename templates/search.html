<!DOCTYPE html>
<html lang="en">
<head>
  <meta charset="UTF-8">
  <title>Search Description</title>
  <link rel="stylesheet" href="https://stackpath.bootstrapcdn.com/bootstrap/4.5.0/css/bootstrap.min.css">
  <link rel="stylesheet" href="https://cdn.datatables.net/1.10.24/css/jquery.dataTables.min.css">
  <script src="https://code.jquery.com/jquery-3.5.1.min.js"></script>
  <script src="https://cdn.datatables.net/1.10.24/js/jquery.dataTables.min.js"></script>
</head>
<body>
<div class="container">
  <h1 class="mt-4">Search Description</h1>
  <a href="{{ url_for('index') }}" class="btn btn-primary mb-3">Back</a>
  {% with messages = get_flashed_messages() %}
    {% if messages %}
      <div class="alert alert-info">
        {% for message in messages %}
          <p>{{ message }}</p>
        {% endfor %}
      </div>
    {% endif %}
  {% endwith %}
  <form id="searchForm" class="mb-4">
    <!-- Supply selection dropdown -->
    <div class="form-group">
      <label for="supply">Select Supply</label>
      <select name="supply" id="supply" class="form-control">
        <option value="supply1" {% if supply == 'supply1' %}selected{% endif %}>Supply 1</option>
        <option value="supply2" {% if supply == 'supply2' %}selected{% endif %}>Supply 2</option>
      </select>
    </div>
    <div class="form-group">
      <label for="query">Search Query</label>
      <input type="text" name="query" id="query" class="form-control" value="{{ query }}" required>
    </div>
    <button type="submit" class="btn btn-primary">Search</button>
  </form>
  <table id="resultsTable" class="table table-striped"></table>
  <script>
    $(document).ready(function(){
      var table = $('#resultsTable').DataTable({
        ajax: {
          url: '{{ url_for("search_data") }}',
          data: function(d){
            d.query = $('#query').val();
            d.supply = $('#supply').val();
<<<<<<< HEAD
          },
          dataSrc: ''
=======
          }
>>>>>>> e68c289b
        },
        columns: [
          { data: 'Date' },
          { data: 'Graph', orderable:false },
          { data: 'Description' },
          { data: 'Price per Unit' }
        ]
      });
<<<<<<< HEAD
      $('#searchForm').on('submit', function(e){
=======
       $('#searchForm').on('submit', function(e){
>>>>>>> e68c289b
        e.preventDefault();
        table.ajax.reload();
      });
    });
  </script>
</div>
</body>
</html><|MERGE_RESOLUTION|>--- conflicted
+++ resolved
@@ -45,12 +45,7 @@
           data: function(d){
             d.query = $('#query').val();
             d.supply = $('#supply').val();
-<<<<<<< HEAD
-          },
           dataSrc: ''
-=======
-          }
->>>>>>> e68c289b
         },
         columns: [
           { data: 'Date' },
@@ -59,11 +54,8 @@
           { data: 'Price per Unit' }
         ]
       });
-<<<<<<< HEAD
       $('#searchForm').on('submit', function(e){
-=======
-       $('#searchForm').on('submit', function(e){
->>>>>>> e68c289b
+
         e.preventDefault();
         table.ajax.reload();
       });
