--- conflicted
+++ resolved
@@ -65,18 +65,6 @@
     fetch(`/api/search?supply=${encodeURIComponent(supplyVal)}&query=${encodeURIComponent(val)}`)
       .then(r => r.json())
       .then(data => {
-<<<<<<< HEAD
-        if (!data.table_html) { resultsDiv.innerHTML = ''; return; }
-        let html = data.table_html;
-        html += '<nav aria-label="Page navigation" class="mt-3"><ul class="pagination">';
-        if (data.prev_page) {
-          html += `<li class="page-item"><a class="page-link" href="?supply=${encodeURIComponent(supplyVal)}&query=${encodeURIComponent(val)}&page=${data.prev_page}">Previous</a></li>`;
-        }
-        if (data.next_page) {
-          html += `<li class="page-item"><a class="page-link" href="?supply=${encodeURIComponent(supplyVal)}&query=${encodeURIComponent(val)}&page=${data.next_page}">Next</a></li>`;
-        }
-        html += '</ul></nav>';
-=======
         const rows = data.data || [];
         if (rows.length === 0) { resultsDiv.innerHTML = ''; return; }
         const cols = Object.keys(rows[0]);
@@ -89,7 +77,6 @@
           html += '</tr>';
         });
         html += '</tbody></table>';
->>>>>>> ab6ca040
         resultsDiv.innerHTML = html;
       });
   });
