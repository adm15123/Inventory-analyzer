<!DOCTYPE html>
<html lang="en">
<head>
  <meta charset="UTF-8">
  <title>Search Description</title>
  <link rel="stylesheet" href="https://stackpath.bootstrapcdn.com/bootstrap/4.5.0/css/bootstrap.min.css">
  <link rel="stylesheet" href="https://cdn.datatables.net/1.10.24/css/jquery.dataTables.min.css">
  <script src="https://code.jquery.com/jquery-3.5.1.min.js"></script>
  <script src="https://cdn.datatables.net/1.10.24/js/jquery.dataTables.min.js"></script>
</head>
<body>
<div class="container">
  <h1 class="mt-4">Search Description</h1>
  <a href="{{ url_for('index') }}" class="btn btn-primary mb-3">Back</a>
  {% with messages = get_flashed_messages() %}
    {% if messages %}
      <div class="alert alert-info">
        {% for message in messages %}
          <p>{{ message }}</p>
        {% endfor %}
      </div>
    {% endif %}
  {% endwith %}
  <form id="searchForm" class="mb-4">
    <!-- Supply selection dropdown -->
    <div class="form-group">
      <label for="supply">Select Supply</label>
      <select name="supply" id="supply" class="form-control">
        <option value="supply1" {% if supply == 'supply1' %}selected{% endif %}>Supply 1</option>
        <option value="supply2" {% if supply == 'supply2' %}selected{% endif %}>Supply 2</option>
      </select>
    </div>
    <div class="form-group">
      <label for="query">Search Query</label>
      <input type="text" name="query" id="query" class="form-control" value="{{ query }}" required>
    </div>
    <button type="submit" class="btn btn-primary">Search</button>
  </form>
  <button id="showAll" class="btn btn-secondary mb-2">Show All</button>
<<<<<<< HEAD
  <div id="tableWrapper">
=======
>>>>>>> 8531c746
  <table id="resultsTable" class="table table-striped">
    <thead>
      <tr>
        <th>Item Number</th>
        <th>Description</th>
        <th>Price per Unit</th>
        <th>Unit</th>
        <th>Invoice No.</th>
        <th>Date</th>
        <th>Graph</th>
      </tr>
    </thead>
  </table>
<<<<<<< HEAD
  </div>
=======
>>>>>>> 8531c746
  <script>
    $(document).ready(function(){
      var table = $('#resultsTable').DataTable({
        ajax: {
          url: '{{ url_for("search_data") }}',
          data: function(d){
            d.query = $('#query').val();
            d.supply = $('#supply').val();
          },
          dataSrc: ''
        },
        columns: [
          { data: 'Item Number' },
          { data: 'Description' },
          { data: 'Price per Unit' },
          { data: 'Unit' },
<<<<<<< HEAD
          { data: 'Invoice No' },
=======
          { data: 'Invoice No.' },
>>>>>>> 8531c746
          { data: 'Date' },
          { data: 'Graph', orderable:false }
        ],
        pageLength: 10,
<<<<<<< HEAD
        columnDefs: [
          { targets: [0,2,3,4,5,6], searchable: false },
          { targets: 6, orderable: false }
        ]
=======
        scrollY: '400px',
        scrollCollapse: true
>>>>>>> 8531c746
      });
      $('#searchForm').on('submit', function(e){
        e.preventDefault();
        table.ajax.reload();
      });
      $('#showAll').on('click', function(){
        table.page.len(-1).draw();
<<<<<<< HEAD
        $('#tableWrapper').css({'max-height':'400px','overflow-y':'auto'});
=======
>>>>>>> 8531c746
      });
    });
  </script>
</div>
</body>
</html><|MERGE_RESOLUTION|>--- conflicted
+++ resolved
@@ -37,10 +37,7 @@
     <button type="submit" class="btn btn-primary">Search</button>
   </form>
   <button id="showAll" class="btn btn-secondary mb-2">Show All</button>
-<<<<<<< HEAD
   <div id="tableWrapper">
-=======
->>>>>>> 8531c746
   <table id="resultsTable" class="table table-striped">
     <thead>
       <tr>
@@ -54,10 +51,7 @@
       </tr>
     </thead>
   </table>
-<<<<<<< HEAD
   </div>
-=======
->>>>>>> 8531c746
   <script>
     $(document).ready(function(){
       var table = $('#resultsTable').DataTable({
@@ -74,24 +68,17 @@
           { data: 'Description' },
           { data: 'Price per Unit' },
           { data: 'Unit' },
-<<<<<<< HEAD
           { data: 'Invoice No' },
-=======
-          { data: 'Invoice No.' },
->>>>>>> 8531c746
           { data: 'Date' },
           { data: 'Graph', orderable:false }
         ],
         pageLength: 10,
-<<<<<<< HEAD
         columnDefs: [
           { targets: [0,2,3,4,5,6], searchable: false },
           { targets: 6, orderable: false }
         ]
-=======
         scrollY: '400px',
         scrollCollapse: true
->>>>>>> 8531c746
       });
       $('#searchForm').on('submit', function(e){
         e.preventDefault();
@@ -99,10 +86,7 @@
       });
       $('#showAll').on('click', function(){
         table.page.len(-1).draw();
-<<<<<<< HEAD
         $('#tableWrapper').css({'max-height':'400px','overflow-y':'auto'});
-=======
->>>>>>> 8531c746
       });
     });
   </script>
