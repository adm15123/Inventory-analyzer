--- conflicted
+++ resolved
@@ -20,8 +20,6 @@
 <div id="results">
 {% if table %}
   {{ table | safe }}
-<<<<<<< HEAD
-=======
   <nav aria-label="Page navigation" class="mt-3">
     <ul class="pagination">
       {% if prev_page %}
@@ -32,7 +30,6 @@
       {% endif %}
     </ul>
   </nav>
->>>>>>> 97adcc55
 {% endif %}
 </div>
 {% endblock %}
